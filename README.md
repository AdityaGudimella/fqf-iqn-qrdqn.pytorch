# FQF, IQN and QR-DQN in PyTorch

This is a PyTorch implementation of Fully parameterized Quantile Function(FQF)[[1]](#references), Implicit Quantile Networks(IQN)[[2]](#references) and Quantile Regression DQN(QR-DQN)[[3]](#references). I tried to make it easy for readers to understand algorithms. Please let me know if you have any questions. Also, any pull requests are welcomed.

**UPDATE**
- 2020.6.9
    - Bump torch up to 1.5.0.
- 2020.5.10
    - Refactor codes.
    - Fix Prioritized Experience Replay and Noisy Networks.
    - Test IQN with Rainbow's components.
- 2020.6.9
    - Bump Torch up to 1.5.0.

## Setup
If you are using Anaconda, first create the virtual environment.

```bash
conda create -n fqf python=3.8 -y
conda activate fqf
```

You can install Python liblaries using pip.

```bash
pip install --upgrade pip
pip install -r requirements.txt
```
<<<<<<< HEAD
=======

If you're using other than CUDA 10.2, you may need to install PyTorch for the proper version of CUDA. See [instructions](https://pytorch.org/get-started/locally/) for more details.
>>>>>>> 72e48a08

## Examples
You can train FQF agent using hyperparameters [here](https://github.com/ku2482/fqf-iqn-qrdqn.pytorch/blob/master/config/fqf.yaml).

```
python train_fqf.py --cuda --env_id PongNoFrameskip-v4 --seed 0 --config config/fqf.yaml
```

You can also train IQN or QR-DQN agent in the same way. Note that we log results with the number of frames, which equals to the number of agent's steps multiplied by 4 (e.g. 100M frames means 25M agent's steps).

## Results
Results of examples (without n-step rewards, double q-learning, dueling network nor noisy net) are shown below, which is comparable (if no better) with the paper. Scores below are evaluated arfer every 1M frames (250k agent's steps). Result are averaged over 2 seeds and visualized with min/max.

Note that I only trained a limited number of frames due to limited resources (e.g. 100M frames instead of 200M).

### BreakoutNoFrameskip-v4
I tested FQF, IQN and QR-DQN on `BreakoutNoFrameskip-v4` for 30M frames to see algorithms worked.

<img src="https://user-images.githubusercontent.com/37267851/75846342-5a49bb00-5e1f-11ea-911c-ae287d45426f.png" width=700>


### BerzerkNoFrameskip-v4
I also tested FQF and IQN on `BerzerkNoFrameskip-v4` for 100M frames to see the difference between FQF's performance and IQN's, which is quite obvious on this task.

<img src="https://user-images.githubusercontent.com/37267851/75846243-0ccd4e00-5e1f-11ea-9c03-b93e7b505dc8.png" width=700>

### IQN-Rainbow
I also tested IQN with Rainbow's components on `PongNoFrameskip-v4` (just 1 seed). Note that I decreased `num_steps` to 7500000(30M frames), but kept `start_steps` as the same.

<img src="https://user-images.githubusercontent.com/37267851/81501233-340a3500-9312-11ea-8384-4b9c0b660583.png" width=700>


## TODO

- [ ] Implement risk-averse policies for IQN.
- [ ] Test FQF-Rainbow agent.

## References
[[1]](https://arxiv.org/abs/1911.02140) Yang, Derek, et al. "Fully Parameterized Quantile Function for Distributional Reinforcement Learning." Advances in Neural Information Processing Systems. 2019.

[[2]](https://arxiv.org/abs/1806.06923) Dabney, Will, et al. "Implicit quantile networks for distributional reinforcement learning." arXiv preprint. 2018.

[[3]](https://arxiv.org/abs/1710.10044) Dabney, Will, et al. "Distributional reinforcement learning with quantile regression." Thirty-Second AAAI Conference on Artificial Intelligence. 2018.
<|MERGE_RESOLUTION|>--- conflicted
+++ resolved
@@ -26,11 +26,8 @@
 pip install --upgrade pip
 pip install -r requirements.txt
 ```
-<<<<<<< HEAD
-=======
 
-If you're using other than CUDA 10.2, you may need to install PyTorch for the proper version of CUDA. See [instructions](https://pytorch.org/get-started/locally/) for more details.
->>>>>>> 72e48a08
+If you're using other than CUDA 10.2, you may need to install PyTorch. See [instructions](https://pytorch.org/get-started/locally/) for more details.
 
 ## Examples
 You can train FQF agent using hyperparameters [here](https://github.com/ku2482/fqf-iqn-qrdqn.pytorch/blob/master/config/fqf.yaml).
